<<<<<<< HEAD
import { resolve } from "path";
import { hasAtLeastOne, hasTwoOrMore } from "./general";
import { logger } from "./logger";
=======
import { hasAtLeastOne, hasTwoOrMore } from './general';
import { logger } from './logger';
>>>>>>> 0f26c432

export type GithubRepoInfo = {
  owner: string;
  repository: string;
  commitId?: string;
  branch?: string;
  tag?: string;
};

<<<<<<< HEAD
export function fetchRepoDefaultBranch(repo: GithubRepoInfo): Promise<string> {
    return new Promise(async (resolve, reject) => {
        try {
            const response = await fetch(`https://api.github.com/repos/${repo.owner}/${repo.repository}`);
            const data = await response.json();
            resolve(data["default_branch"]);
        } catch (error) {
            reject({ code: -1, message: "Failed to fetch default branch", detailed: error });
        }
    });
}

export function fetchRepoPawnInfo(repo: GithubRepoInfo): Promise<any> { //TODO: Fix type
    return new Promise(async (resolve, reject) => {
        if (!hasAtLeastOne(repo, ["branch", "commitId", "tag"])) {
            reject({ code: -1, message: "No reference to the code is specified." });
            return;
        }
        if (hasTwoOrMore(repo, ["branch", "commitId", "tag"])) {
            reject({ code: -1, message: "More than 1 reference to the code is specified." });
            return;
        }
=======
export function fetchRepoPawnInfo(repo: GithubRepoInfo): Promise<any> {
  //TODO: Fix type
  return new Promise(async (resolve, reject) => {
    if (!hasAtLeastOne(repo, ['branch', 'commitId', 'tag'])) {
      reject({ code: -1, message: 'No reference to the code is specified.' });
      return;
    }
    if (hasTwoOrMore(repo, ['branch', 'commitId', 'tag'])) {
      reject({
        code: -1,
        message: 'More than 1 reference to the code is specified.',
      });
      return;
    }
>>>>>>> 0f26c432

    const ref = repo.branch || repo.commitId;
    let url;
    if (ref == undefined) {
      url = `https://api.github.com/repos/${repo.owner}/${repo.repository}/contents/pawn.json`;
    } else {
      url = `https://api.github.com/repos/${repo.owner}/${repo.repository}/contents/pawn.json?ref=${ref}`;
    }

    logger.detail(`Making API request to: ${url}`);

    let response: Response;
    try {
      logger.detail('Sending HTTP request...');
      response = await fetch(url, {
        headers: {
          'User-Agent': 'pawnctl - https://github.com/itsneufox/pawnctl/issues',
          Accept: 'application/json',
        },
      });
      logger.detail(
        `Received HTTP response: ${response.status} ${response.statusText}`
      );
    } catch (e) {
      logger.detail(`Network request failed: ${e}`);
      reject({
        code: -2,
        message: 'Failed to fetch repository info',
        error: e,
      });
      return;
    }

    if (response.status !== 200) {
      //TODO: Check sampctl if it always use master pawn.json or uses branches/commits ones
      if (response.status === 404) {
        logger.detail('Repository or pawn.json file not found (404)');
        reject({ code: -3, message: 'Repository is not a pawn module' });
        return;
      }
      //TODO: Handle rate limit
      logger.detail(`API request failed with status ${response.status}`);
      reject({
        code: response.status,
        message: 'Failed to fetch repository info',
        error: await response.json(),
      });
      return;
    }

    let data: GithubFileContentResponse;
    try {
      logger.detail('Parsing GitHub API response...');
      data = await response.json();
    } catch (e) {
      logger.detail(`Failed to parse API response: ${e}`);
      reject({ code: -4, message: 'Failed to parse response', error: e });
      return;
    }

    if (typeof data.download_url !== 'string') {
      logger.detail('Expected file response but got directory listing');
      reject({
        code: -5,
        message: 'Expected file as response, got folder.',
        error: data,
      });
      return;
    }

    logger.detail(`Downloading pawn.json from: ${data.download_url}`);

    try {
      response = await fetch(data.download_url, {
        headers: {
          'User-Agent': 'pawnctl - https://github.com/itsneufox/pawnctl/issues',
          Accept: 'application/json',
        },
      });
      logger.detail(
        `pawn.json download response: ${response.status} ${response.statusText}`
      );
    } catch (e) {
      // I Hope we never reach here, we're not supposed.
      logger.detail(`Failed to download pawn.json: ${e}`);
      reject({ code: -6, message: 'Failed to fetch pawn.json', error: e });
      return;
    }

    try {
      logger.detail('Parsing pawn.json content...');
      data = await response.json();
      logger.detail('Successfully parsed pawn.json');
    } catch (e) {
      logger.detail(`Failed to parse pawn.json: ${e}`);
      reject({ code: -7, message: 'Failed to parse pawn.json', error: e });
      return;
    }

    resolve(data);
  });
}<|MERGE_RESOLUTION|>--- conflicted
+++ resolved
@@ -1,11 +1,6 @@
-<<<<<<< HEAD
 import { resolve } from "path";
 import { hasAtLeastOne, hasTwoOrMore } from "./general";
 import { logger } from "./logger";
-=======
-import { hasAtLeastOne, hasTwoOrMore } from './general';
-import { logger } from './logger';
->>>>>>> 0f26c432
 
 export type GithubRepoInfo = {
   owner: string;
@@ -15,7 +10,6 @@
   tag?: string;
 };
 
-<<<<<<< HEAD
 export function fetchRepoDefaultBranch(repo: GithubRepoInfo): Promise<string> {
     return new Promise(async (resolve, reject) => {
         try {
@@ -28,17 +22,6 @@
     });
 }
 
-export function fetchRepoPawnInfo(repo: GithubRepoInfo): Promise<any> { //TODO: Fix type
-    return new Promise(async (resolve, reject) => {
-        if (!hasAtLeastOne(repo, ["branch", "commitId", "tag"])) {
-            reject({ code: -1, message: "No reference to the code is specified." });
-            return;
-        }
-        if (hasTwoOrMore(repo, ["branch", "commitId", "tag"])) {
-            reject({ code: -1, message: "More than 1 reference to the code is specified." });
-            return;
-        }
-=======
 export function fetchRepoPawnInfo(repo: GithubRepoInfo): Promise<any> {
   //TODO: Fix type
   return new Promise(async (resolve, reject) => {
@@ -53,7 +36,6 @@
       });
       return;
     }
->>>>>>> 0f26c432
 
     const ref = repo.branch || repo.commitId;
     let url;
