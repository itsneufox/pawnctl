import { Argument, Command } from 'commander';
import { logger } from '../../utils/logger';
<<<<<<< HEAD
import {
  fetchRepoDefaultBranch,
  fetchRepoPawnInfo,
  GithubRepoInfo,
} from '../../utils/githubHandler';
import { hasAtLeastOne, hasTwoOrMore } from '../../utils/general';
import { showBanner } from '../../utils/banner';
=======
import { fetchRepoDefaultBranch, fetchRepoPawnInfo, GithubRepoInfo, DownloadFileFromGitHub } from '../../utils/githubHandler';
import { hasAtLeastOne, hasTwoOrMore } from '../../utils/general';
import { showBanner } from '../../utils/banner';
import { randomUUID } from 'node:crypto';
import * as path from 'node:path';
import * as fs from 'node:fs';
import os from 'node:os';
>>>>>>> 7e3d7311

interface GitInfo {
  git: string;
}

enum RepoType {
  gitLink,
  github,
}

function getRepoType(repo: GitInfo | GithubRepoInfo): RepoType {
  if ('git' in repo) {
    return RepoType.gitLink;
  } else if ('owner' in repo && 'repository' in repo) {
    return RepoType.github;
  }
  throw new Error('Unknown repository type');
}

function isRepoGithub(repo: GitInfo | GithubRepoInfo): repo is GithubRepoInfo {
  return getRepoType(repo) === RepoType.github;
}

const repoMatcher = new RegExp(
  '^([a-zA-Z0-9-_.]+)/([a-zA-Z0-9-_.]+)(?:@([a-zA-Z0-9-_./+]+))?$'
);
const tagMatcher = /^v[0-9]+\.[0-9]+\.[0-9][0-9a-zA-Z]*$/;

<<<<<<< HEAD
async function onInstallCommand(
  repo: Promise<GitInfo | GithubRepoInfo> | (GitInfo | GithubRepoInfo),
  _options: {
    dependencies: boolean;
  }
): Promise<void> {
=======
async function onInstallCommand(repo: (Promise<GitInfo | GithubRepoInfo>) | (GitInfo | GithubRepoInfo), options: {
  dependencies: boolean,
  cleanup: boolean
}): Promise<void> {
>>>>>>> 7e3d7311
  repo = await repo;

  if (isRepoGithub(repo)) {
    logger.info(
      `Installing from GitHub repository: https://github.com/${repo.owner}/${repo.repository}`
    );

    if (!hasAtLeastOne(repo, ['branch', 'commitId', 'tag'])) {
      //TODO: Auto default branch
      logger.error('You need to specify a repo branch, commitId or tag');
      return;
    }
    if (hasTwoOrMore(repo, ['branch', 'commitId', 'tag'])) {
      logger.error(
        'You can only specify one of the three: branch, commitId or tag (how did u even do this)'
      );
      return;
    }

    // Show reference details in verbose mode
    if (repo.branch) {
      logger.routine(`Using branch: ${repo.branch}`);
    } else if (repo.tag) {
      logger.routine(`Using tag: ${repo.tag}`);
    } else if (repo.commitId) {
      logger.routine(`Using commit: ${repo.commitId}`);
    }

    //TODO: Cache
    logger.working('Fetching repository information');
    logger.detail('Checking for pawn.json in repository...');

    const tempFolder = os.tmpdir();
    if (!tempFolder || !fs.existsSync(tempFolder)) {
      logger.error(`Failed to get temporary folder path. Got: ${tempFolder}`);
      process.exit(0);
    }

    const currentUuid = randomUUID();
    const downloadPath = path.join(tempFolder, `pawnctl-${currentUuid}`);
    logger.routine(`Using temporary folder at ${downloadPath}`);

    fs.mkdirSync(downloadPath);

    try {
      const data = await fetchRepoPawnInfo(repo, path.join(downloadPath, 'pawn.json'));
      logger.success('Repository information fetched successfully');

      // Show the pawn.json data
      if (logger.getVerbosity() === 'verbose') {
        logger.detail('Repository pawn.json contents:');
        console.log(JSON.stringify(data, null, 2));
      }

      // Show package details in verbose mode
      const dataAny = data as {
        user?: string;
        repo?: string;
        dependencies?: string[];
        include_path?: string;
        resources?: Array<{ platform: string }>;
      };
      if (dataAny.user && dataAny.repo) {
        logger.routine(`Package: ${dataAny.user}/${dataAny.repo}`);
      }
      if (dataAny.dependencies && dataAny.dependencies.length > 0) {
        logger.routine(`Dependencies: ${dataAny.dependencies.join(', ')}`);
      }
      if (dataAny.include_path) {
        logger.routine(`Include path: ${dataAny.include_path}`);
      }

<<<<<<< HEAD
      let os: 'windows' | 'linux' | 'mac' | 'unknown';
      if (process.platform == 'win32') os = 'windows';
      else if (process.platform == 'linux') os = 'linux';
      else if (process.platform == 'darwin') os = 'mac';
      else os = 'unknown';
=======
      let osName: 'windows' | 'linux' | 'mac' | 'unknown';
      if (process.platform == 'win32')
        osName = 'windows';
      else if (process.platform == 'linux')
        osName = 'linux';
      else if (process.platform == 'darwin')
        osName = 'mac';
      else
        osName = 'unknown';
>>>>>>> 7e3d7311

      if (osName == 'unknown') {
        logger.error('Unsupported operating system');
        process.exit(1);
      }

<<<<<<< HEAD
      const resourceData =
        dataAny.resources?.filter(
          (v: { platform: string }) => v.platform == os
        ) || [];
=======
      const resourceData = data.resources?.filter((v: any) => v.platform == osName);
      const includePath = data.include_path;
      console.log(resourceData);
      //TODO: Fetch resources - use API to get releases and its files
>>>>>>> 7e3d7311

      logger.routine(`Found ${resourceData.length} resources for platform ${osName}.`);

      //TODO: Handle dependencies
<<<<<<< HEAD
    } catch (error: unknown) {
=======

      try {
        fs.mkdirSync(path.join(downloadPath, includePath.split(/[\/\\]/).pop()));
        await DownloadFileFromGitHub(includePath, `${downloadPath}/${includePath.split(/[\/\\]/).pop()}`, repo); // Split on / or \
        logger.routine(`Downloaded include file to ${downloadPath}`);
      }
      catch (e) {
        logger.error(`Failed to download include file.`);
        logger.detail(`Detailed error: ${((e as any).detailed as Error).message}`);
        fs.rmSync(downloadPath, { recursive: true, force: true });
        process.exit(1);
      }
      
      if (options.cleanup)
      {
        logger.routine('Cleaning up temporary files...');
        fs.rmSync(downloadPath, { recursive: true, force: true });
      }
    } catch (error: any) {
>>>>>>> 7e3d7311
      logger.error('Failed to fetch repository information');

      const errorObj = error as {
        code?: number;
        message?: string;
        error?: { message?: string };
      };
      if (errorObj.code === -3) {
        logger.error('Repository is not a pawn module (no pawn.json found)');
        logger.detail(
          'Make sure the repository contains a pawn.json file in the root directory'
        );
      } else if (errorObj.code === 404) {
        logger.error('Repository not found or pawn.json file missing');
        logger.detail(
          `Checked URL: https://api.github.com/repos/${repo.owner}/${repo.repository}/contents/pawn.json`
        );
      } else if (errorObj.code === -2) {
        logger.error('Network error while fetching repository info');
        logger.detail(
          `Original error: ${errorObj.error?.message || 'Unknown network error'}`
        );
      } else {
        logger.error(`Error ${errorObj.code}: ${errorObj.message}`);
        if (errorObj.error) {
          logger.detail(`Details: ${JSON.stringify(errorObj.error, null, 2)}`);
        }
      }
      return;
    }
  } else {
    logger.error('Git URL installation not implemented yet');
    logger.detail('Currently only GitHub repositories are supported');
    throw new Error('Not implemented');
  }
}

async function parseRepoInfo(value: string) {
  let requestedRepo: GitInfo | GithubRepoInfo;
  const match = repoMatcher.exec(value);
  if (match !== null) {
    logger.routine(
      `Detected repo as a github repository: https://github.com/${match[1]}/${match[2]}/`
    );
    if (match[3] != undefined) {
      if (tagMatcher.test(match[3])) {
        logger.routine(`Detected repo with tag ${match[3]}`);
        requestedRepo = {
          owner: match[1],
          repository: match[2],
          tag: match[3],
        } as GithubRepoInfo;
      } else {
        logger.routine(`Detected repo with branch ${match[3]}`);
        requestedRepo = {
          owner: match[1],
          repository: match[2],
          branch: match[3],
        } as GithubRepoInfo;
      }
      // TODO: Handle commits (maybe check with API if its valid branch before using as such?)
    } else {
      logger.warn(`Coudn't detect a branch/tag/commit on repo.`);
      logger.routine('Using default branch');

      let repoName: string;
      try {
        repoName = await fetchRepoDefaultBranch({
          owner: match[1],
          repository: match[2],
        } as GithubRepoInfo);
      } catch (e) {
        const error = e as { message: string; detailed?: Error };
        logger.error(`Failed to fetch default branch: ${error.message}`);
        logger.error(
          `Detailed error: ${error.detailed?.message || 'Unknown error'}`
        );
        process.exit();
      }
      logger.warn(`Default branch detected as ${repoName}`);

      requestedRepo = {
        owner: match[1],
        repository: match[2],
        branch: repoName,
      } as GithubRepoInfo;
    }
  } else {
    //Maybe better git link detection?
    logger.routine(`Detected repo as a git link.`);
    requestedRepo = { git: value } as GitInfo;
  }
  return requestedRepo;
}

//TODO: temp folder overridable in config maybe
export default function (program: Command): void {
  program
    .command('install')
    .description('Installs a include or plugin into the project')
    .addArgument(
      new Argument('<repo>', 'github repository to install')
        .argParser(parseRepoInfo)
        .argRequired()
    )
    .option('--no-dependencies', 'do not install dependencies')
    .option('--no-cleanup', 'do not remove temporary files after installation')
    .action(async (repo, options) => {
      showBanner(false);

      try {
        await onInstallCommand(repo, {
          dependencies: options.dependencies,
          cleanup: options.cleanup
        });
      } catch (error) {
        logger.error(
          `Install failed: ${error instanceof Error ? error.message : 'unknown error'}`
        );
        process.exit(1);
      }
    });
}<|MERGE_RESOLUTION|>--- conflicted
+++ resolved
@@ -1,6 +1,9 @@
 import { Argument, Command } from 'commander';
+import { randomUUID } from 'node:crypto';
+import * as fs from 'node:fs';
+import * as os from 'node:os';
+import * as path from 'node:path';
 import { logger } from '../../utils/logger';
-<<<<<<< HEAD
 import {
   fetchRepoDefaultBranch,
   fetchRepoPawnInfo,
@@ -8,15 +11,6 @@
 } from '../../utils/githubHandler';
 import { hasAtLeastOne, hasTwoOrMore } from '../../utils/general';
 import { showBanner } from '../../utils/banner';
-=======
-import { fetchRepoDefaultBranch, fetchRepoPawnInfo, GithubRepoInfo, DownloadFileFromGitHub } from '../../utils/githubHandler';
-import { hasAtLeastOne, hasTwoOrMore } from '../../utils/general';
-import { showBanner } from '../../utils/banner';
-import { randomUUID } from 'node:crypto';
-import * as path from 'node:path';
-import * as fs from 'node:fs';
-import os from 'node:os';
->>>>>>> 7e3d7311
 
 interface GitInfo {
   git: string;
@@ -45,19 +39,13 @@
 );
 const tagMatcher = /^v[0-9]+\.[0-9]+\.[0-9][0-9a-zA-Z]*$/;
 
-<<<<<<< HEAD
 async function onInstallCommand(
   repo: Promise<GitInfo | GithubRepoInfo> | (GitInfo | GithubRepoInfo),
   _options: {
     dependencies: boolean;
+    cleanup?: boolean;
   }
 ): Promise<void> {
-=======
-async function onInstallCommand(repo: (Promise<GitInfo | GithubRepoInfo>) | (GitInfo | GithubRepoInfo), options: {
-  dependencies: boolean,
-  cleanup: boolean
-}): Promise<void> {
->>>>>>> 7e3d7311
   repo = await repo;
 
   if (isRepoGithub(repo)) {
@@ -130,67 +118,26 @@
         logger.routine(`Include path: ${dataAny.include_path}`);
       }
 
-<<<<<<< HEAD
-      let os: 'windows' | 'linux' | 'mac' | 'unknown';
-      if (process.platform == 'win32') os = 'windows';
-      else if (process.platform == 'linux') os = 'linux';
-      else if (process.platform == 'darwin') os = 'mac';
-      else os = 'unknown';
-=======
       let osName: 'windows' | 'linux' | 'mac' | 'unknown';
-      if (process.platform == 'win32')
-        osName = 'windows';
-      else if (process.platform == 'linux')
-        osName = 'linux';
-      else if (process.platform == 'darwin')
-        osName = 'mac';
-      else
-        osName = 'unknown';
->>>>>>> 7e3d7311
+      if (process.platform == 'win32') osName = 'windows';
+      else if (process.platform == 'linux') osName = 'linux';
+      else if (process.platform == 'darwin') osName = 'mac';
+      else osName = 'unknown';
 
       if (osName == 'unknown') {
         logger.error('Unsupported operating system');
         process.exit(1);
       }
 
-<<<<<<< HEAD
       const resourceData =
         dataAny.resources?.filter(
-          (v: { platform: string }) => v.platform == os
+          (v: { platform: string }) => v.platform == osName
         ) || [];
-=======
-      const resourceData = data.resources?.filter((v: any) => v.platform == osName);
-      const includePath = data.include_path;
-      console.log(resourceData);
-      //TODO: Fetch resources - use API to get releases and its files
->>>>>>> 7e3d7311
 
       logger.routine(`Found ${resourceData.length} resources for platform ${osName}.`);
 
       //TODO: Handle dependencies
-<<<<<<< HEAD
     } catch (error: unknown) {
-=======
-
-      try {
-        fs.mkdirSync(path.join(downloadPath, includePath.split(/[\/\\]/).pop()));
-        await DownloadFileFromGitHub(includePath, `${downloadPath}/${includePath.split(/[\/\\]/).pop()}`, repo); // Split on / or \
-        logger.routine(`Downloaded include file to ${downloadPath}`);
-      }
-      catch (e) {
-        logger.error(`Failed to download include file.`);
-        logger.detail(`Detailed error: ${((e as any).detailed as Error).message}`);
-        fs.rmSync(downloadPath, { recursive: true, force: true });
-        process.exit(1);
-      }
-      
-      if (options.cleanup)
-      {
-        logger.routine('Cleaning up temporary files...');
-        fs.rmSync(downloadPath, { recursive: true, force: true });
-      }
-    } catch (error: any) {
->>>>>>> 7e3d7311
       logger.error('Failed to fetch repository information');
 
       const errorObj = error as {
